--- conflicted
+++ resolved
@@ -235,13 +235,8 @@
         // do we need to check leader here?
         let snap = box_try!(store::do_snapshot(
             self.mgr.clone(),
-<<<<<<< HEAD
-            &raft_snap,
-            &kv_snap,
-=======
             raft_snap,
             kv_snap,
->>>>>>> 93919cba
             region_id
         ));
         // Only enable the fail point when the region id is equal to 1, which is
@@ -799,7 +794,6 @@
             }
         }
 
-        let engines = Engines::new(Arc::clone(&db), Arc::clone(&db));
         let snap_dir = TempDir::new("snap_dir").unwrap();
         let mgr = SnapManager::new(snap_dir.path().to_str().unwrap(), None);
         let mut worker = Worker::new("snap-manager");

// Copyright 2016 TiKV Project Authors. Licensed under Apache-2.0.

use std::fmt::{self, Display, Formatter};

use byteorder::{BigEndian, WriteBytesExt};
use crc::crc32::{self, Digest, Hasher32};
use kvproto::metapb::Region;

use crate::raftstore::store::{keys, CasualMessage, CasualRouter};
<<<<<<< HEAD
use crate::util::worker::Runnable;
use kvproto::metapb::Region;
=======
use engine::CF_RAFT;
use engine::{Iterable, Peekable, Snapshot};
use tikv_util::worker::Runnable;
>>>>>>> 7865df19

use super::metrics::*;
use crate::raftstore::store::metrics::*;

/// Consistency checking task.
pub enum Task {
    ComputeHash {
        index: u64,
        region: Region,
        raft_snap: Snapshot,
        kv_snap: Snapshot,
    },
}

impl Task {
    pub fn compute_hash(
        region: Region,
        index: u64,
        raft_snap: Snapshot,
        kv_snap: Snapshot,
    ) -> Task {
        Task::ComputeHash {
            region,
            index,
            raft_snap,
            kv_snap,
        }
    }
}

impl Display for Task {
    fn fmt(&self, f: &mut Formatter<'_>) -> fmt::Result {
        match *self {
            Task::ComputeHash {
                ref region, index, ..
            } => write!(f, "Compute Hash Task for {:?} at {}", region, index),
        }
    }
}

pub struct Runner<C: CasualRouter> {
    router: C,
}

impl<C: CasualRouter> Runner<C> {
    pub fn new(router: C) -> Runner<C> {
        Runner { router }
    }

    /// Computes the hash of the Region.
    fn compute_hash(&mut self, region: Region, index: u64, raft_snap: Snapshot, kv_snap: Snapshot) {
        let region_id = region.get_id();
        info!(
            "computing hash";
            "region_id" => region_id,
            "index" => index,
        );
        REGION_HASH_COUNTER_VEC
            .with_label_values(&["compute", "all"])
            .inc();

        let timer = REGION_HASH_HISTOGRAM.start_coarse_timer();
        let mut digest = Digest::new(crc32::IEEE);
        let mut cf_names = kv_snap.cf_names();
        cf_names.sort();

        // Computes the hash from all the keys and values in the range of the Region.
        let start_key = keys::enc_start_key(&region);
        let end_key = keys::enc_end_key(&region);
        for cf in cf_names {
            let res = kv_snap.scan_cf(cf, &start_key, &end_key, false, |k, v| {
                digest.write(k);
                digest.write(v);
                Ok(true)
            });
            if let Err(e) = res {
                REGION_HASH_COUNTER_VEC
                    .with_label_values(&["compute", "failed"])
                    .inc();
                error!(
                    "failed to calculate hash";
                    "region_id" => region_id,
                    "err" => %e,
                );
                return;
            }
        }

        // Computes the hash from the Region state too.
        let region_state_key = keys::region_state_key(region_id);
        digest.write(&region_state_key);
        match raft_snap.get_value(&region_state_key) {
            Err(e) => {
                REGION_HASH_COUNTER_VEC
                    .with_label_values(&["compute", "failed"])
                    .inc();
                error!(
                    "failed to get region state";
                    "region_id" => region_id,
                    "err" => %e,
                );
                return;
            }
            Ok(Some(v)) => digest.write(&v),
            Ok(None) => digest.write(b""),
        }
        let sum = digest.sum32();
        timer.observe_duration();

        let mut checksum = Vec::with_capacity(4);
        checksum.write_u32::<BigEndian>(sum).unwrap();
        let msg = CasualMessage::ComputeHashResult {
            index,
            hash: checksum,
        };
        if let Err(e) = self.router.send(region_id, msg) {
            warn!(
                "failed to send hash compute result";
                "region_id" => region_id,
                "err" => %e,
            );
        }
    }
}

impl<C: CasualRouter> Runnable<Task> for Runner<C> {
    fn run(&mut self, task: Task) {
        match task {
            Task::ComputeHash {
                region,
                index,
                raft_snap,
                kv_snap,
            } => {
                self.compute_hash(region, index, raft_snap, kv_snap);
            }
        }
    }
}

#[cfg(test)]
mod tests {
    use super::*;
    use crate::raftstore::store::keys;
<<<<<<< HEAD
    use crate::storage::engine::Writable;
    use crate::storage::CF_DEFAULT;
    use crate::util::rocksdb_util::new_engine;
=======
>>>>>>> 7865df19
    use byteorder::{BigEndian, WriteBytesExt};
    use crc::crc32::{self, Digest, Hasher32};
    use engine::rocks::util::new_engine;
    use engine::rocks::Writable;
    use engine::Snapshot;
    use engine::{CF_DEFAULT, CF_RAFT};
    use kvproto::metapb::*;
    use kvproto::raft_serverpb::*;
    use protobuf::Message;
    use std::sync::{mpsc, Arc};
    use std::time::Duration;
    use tempdir::TempDir;
    use tikv_util::worker::Runnable;

    #[test]
    fn test_consistency_check() {
        let path = TempDir::new("tikv-store-test").unwrap();

        let kv_db = new_engine(
            path.path().join("kv").as_path().to_str().unwrap(),
            None,
            &[CF_DEFAULT],
            None,
        )
        .unwrap();

        let raft_db = new_engine(
            path.path().join("raft").as_path().to_str().unwrap(),
            None,
            &[CF_DEFAULT],
            None,
        )
        .unwrap();
        let kv_engine = Arc::new(kv_db);
        let raft_engine = Arc::new(raft_db);

        let mut peer = Peer::new();
        peer.set_id(777);
        let mut region = Region::new();
        region.mut_peers().push(peer);

        let (tx, rx) = mpsc::sync_channel(100);
        let mut runner = Runner::new(tx);
        let mut digest = Digest::new(crc32::IEEE);
        let kvs = vec![(b"k1", b"v1"), (b"k2", b"v2")];
        for (k, v) in kvs {
            let key = keys::data_key(k);
            kv_engine.put(&key, v).unwrap();
            // hash should contain all kvs
            digest.write(&key);
            digest.write(v);
        }

        // hash should also contains region state key.
        let mut region_state = RegionLocalState::new();
        region_state.set_region(region.clone());
        let region_state_bytes = region_state.write_to_bytes().unwrap();
        let region_state_key = keys::region_state_key(region.get_id());
        raft_engine
            .put(&region_state_key, &region_state_bytes)
            .unwrap();
        digest.write(&region_state_key);
        digest.write(&region_state_bytes);
        let sum = digest.sum32();
        runner.run(Task::compute_hash(
            region.clone(),
            10,
            Snapshot::new(raft_engine.clone()),
            Snapshot::new(kv_engine.clone()),
        ));
        let mut checksum_bytes = vec![];
        checksum_bytes.write_u32::<BigEndian>(sum).unwrap();

        let res = rx.recv_timeout(Duration::from_secs(3)).unwrap();
        match res {
            (region_id, CasualMessage::ComputeHashResult { index, hash }) => {
                assert_eq!(region_id, region.get_id());
                assert_eq!(index, 10);
                assert_eq!(hash, checksum_bytes);
            }
            e => panic!("unexpected {:?}", e),
        }
    }
}<|MERGE_RESOLUTION|>--- conflicted
+++ resolved
@@ -7,14 +7,8 @@
 use kvproto::metapb::Region;
 
 use crate::raftstore::store::{keys, CasualMessage, CasualRouter};
-<<<<<<< HEAD
-use crate::util::worker::Runnable;
-use kvproto::metapb::Region;
-=======
-use engine::CF_RAFT;
 use engine::{Iterable, Peekable, Snapshot};
 use tikv_util::worker::Runnable;
->>>>>>> 7865df19
 
 use super::metrics::*;
 use crate::raftstore::store::metrics::*;
@@ -159,18 +153,12 @@
 mod tests {
     use super::*;
     use crate::raftstore::store::keys;
-<<<<<<< HEAD
-    use crate::storage::engine::Writable;
-    use crate::storage::CF_DEFAULT;
-    use crate::util::rocksdb_util::new_engine;
-=======
->>>>>>> 7865df19
     use byteorder::{BigEndian, WriteBytesExt};
     use crc::crc32::{self, Digest, Hasher32};
     use engine::rocks::util::new_engine;
     use engine::rocks::Writable;
     use engine::Snapshot;
-    use engine::{CF_DEFAULT, CF_RAFT};
+    use engine::CF_DEFAULT;
     use kvproto::metapb::*;
     use kvproto::raft_serverpb::*;
     use protobuf::Message;

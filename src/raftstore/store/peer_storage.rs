--- conflicted
+++ resolved
@@ -32,12 +32,8 @@
 use crate::raftstore::store::util::{conf_state_from_region, Engines};
 use crate::raftstore::store::ProposalContext;
 use crate::raftstore::{Error, Result};
-<<<<<<< HEAD
-use crate::util;
-=======
 use crate::storage::engine::{DBOptions, Writable, WriteBatch, WriteOptions, DB};
-use crate::storage::CF_RAFT;
->>>>>>> 5a3ced50
+use crate::util::slices_in_range;
 use crate::util::worker::Scheduler;
 
 use super::engine::{Iterable, Mutable, Peekable, Snapshot as DbSnapshot};
@@ -150,7 +146,7 @@
         // Cache either is empty or contains latest log. Hence we don't need to fetch log
         // from rocksdb anymore.
         assert!(end_idx == limit_idx || fetched_size > max_size);
-        let (first, second) = util::slices_in_range(&self.cache, start_idx, end_idx);
+        let (first, second) = slices_in_range(&self.cache, start_idx, end_idx);
         ents.extend_from_slice(first);
         ents.extend_from_slice(second);
     }
@@ -1400,7 +1396,7 @@
     kv_cfg: &config::DbConfig,
 ) -> Result<()> {
     use crate::storage::CF_RAFT;
-    if !util::rocksdb_util::db_exist(kv_path) {
+    if !crate::util::rocksdb_util::db_exist(kv_path) {
         debug!("no need upgrade to v3.x");
         return Ok(());
     }
@@ -1420,7 +1416,8 @@
 
     // Create v2.0.x kv engine.
     let kv_cfs_opts = kv_cfg.build_cf_opts_v2();
-    let mut kv_engine = util::rocksdb_util::new_engine_opt(kv_path, kv_db_opts, kv_cfs_opts)?;
+    let mut kv_engine =
+        crate::util::rocksdb_util::new_engine_opt(kv_path, kv_db_opts, kv_cfs_opts)?;
 
     // Move meta data from kv engine to raft engine.
     let upgrade_raft_wb = WriteBatch::new();
@@ -1616,15 +1613,8 @@
             .set_term(ents[0].get_term());
         ctx.apply_state
             .set_applied_index(ents.last().unwrap().get_index());
-<<<<<<< HEAD
         ctx.save_apply_state_to(ready_ctx.raft_wb_mut()).unwrap();
-        store.engines.raft.write(ready_ctx.raft_wb).expect("");
-=======
-        ctx.save_apply_state_to(&store.engines.kv, &mut kv_wb)
-            .unwrap();
         store.engines.raft.write(&ready_ctx.raft_wb).unwrap();
-        store.engines.kv.write(&kv_wb).unwrap();
->>>>>>> 5a3ced50
         store.raft_state = ctx.raft_state;
         store.apply_state = ctx.apply_state;
         store
@@ -1634,13 +1624,8 @@
         let mut ctx = InvokeContext::new(store);
         let mut ready_ctx = ReadyContext::default();
         store.append(&mut ctx, ents, &mut ready_ctx).unwrap();
-<<<<<<< HEAD
         ctx.save_raft_state_to(ready_ctx.raft_wb_mut()).unwrap();
-        store.engines.raft.write(ready_ctx.raft_wb).unwrap();
-=======
-        ctx.save_raft_state_to(&mut ready_ctx.raft_wb).unwrap();
         store.engines.raft.write(&ready_ctx.raft_wb).unwrap();
->>>>>>> 5a3ced50
         store.raft_state = ctx.raft_state;
     }
 
@@ -1731,14 +1716,8 @@
         assert_eq!(6, get_meta_key_count(&store));
 
         let raft_wb = WriteBatch::new();
-<<<<<<< HEAD
         store.clear_meta(&raft_wb).unwrap();
-        store.engines.raft.write(raft_wb).unwrap();
-=======
-        store.clear_meta(&kv_wb, &raft_wb).unwrap();
-        store.engines.kv.write(&kv_wb).unwrap();
         store.engines.raft.write(&raft_wb).unwrap();
->>>>>>> 5a3ced50
 
         assert_eq!(0, get_meta_key_count(&store));
     }
@@ -1842,16 +1821,9 @@
                 panic!("#{}: want {:?}, got {:?}", i, werr, res);
             }
             if res.is_ok() {
-<<<<<<< HEAD
                 let mut raft_wb = WriteBatch::new();
                 ctx.save_apply_state_to(&mut raft_wb).unwrap();
-                store.engines.raft.write(raft_wb).expect("");
-=======
-                let mut kv_wb = WriteBatch::new();
-                ctx.save_apply_state_to(&store.engines.kv, &mut kv_wb)
-                    .unwrap();
-                store.engines.kv.write(&kv_wb).unwrap();
->>>>>>> 5a3ced50
+                store.engines.raft.write(&raft_wb).unwrap();
             }
         }
     }
@@ -1916,30 +1888,17 @@
         ctx.raft_state.set_hard_state(hs);
         ctx.raft_state.set_last_index(7);
         ctx.apply_state.set_applied_index(7);
-<<<<<<< HEAD
         ctx.save_raft_state_to(ready_ctx.raft_wb_mut()).unwrap();
         ctx.save_apply_state_to(ready_ctx.raft_wb_mut()).unwrap();
-        s.engines.raft.write(ready_ctx.raft_wb).unwrap();
-=======
-        ctx.save_raft_state_to(&mut ready_ctx.raft_wb).unwrap();
-        ctx.save_apply_state_to(&s.engines.kv, &mut kv_wb).unwrap();
-        s.engines.kv.write(&kv_wb).unwrap();
         s.engines.raft.write(&ready_ctx.raft_wb).unwrap();
->>>>>>> 5a3ced50
         s.apply_state = ctx.apply_state;
         s.raft_state = ctx.raft_state;
         ctx = InvokeContext::new(&s);
         let term = s.term(7).unwrap();
         compact_raft_log(&s.tag, &mut ctx.apply_state, 7, term).unwrap();
-<<<<<<< HEAD
         ready_ctx.raft_wb = WriteBatch::new();
         ctx.save_apply_state_to(&mut ready_ctx.raft_wb).unwrap();
-        s.engines.raft.write(ready_ctx.raft_wb).unwrap();
-=======
-        kv_wb = WriteBatch::new();
-        ctx.save_apply_state_to(&s.engines.kv, &mut kv_wb).unwrap();
-        s.engines.kv.write(&kv_wb).unwrap();
->>>>>>> 5a3ced50
+        s.engines.raft.write(&ready_ctx.raft_wb).unwrap();
         s.apply_state = ctx.apply_state;
 
         let (tx, rx) = channel();

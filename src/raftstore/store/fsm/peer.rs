--- conflicted
+++ resolved
@@ -47,13 +47,8 @@
 use util::timer::GLOBAL_TIMER_HANDLE;
 use util::worker::{FutureScheduler, Scheduler, Stopped};
 
-<<<<<<< HEAD
 use super::Key;
-use raftstore::coprocessor::CoprocessorHost;
-=======
-use super::{store::register_timer, Key};
-use raftstore::coprocessor::RegionChangeEvent;
->>>>>>> a49b80eb
+use raftstore::coprocessor::{CoprocessorHost, RegionChangeEvent};
 use raftstore::store::cmd_resp::{bind_term, new_error};
 use raftstore::store::engine::{Peekable, Snapshot as EngineSnapshot};
 use raftstore::store::fsm::{ConfigProvider, LocalStoreStat, MailBox, Router, StoreMeta};
@@ -61,13 +56,8 @@
 use raftstore::store::local_metrics::RaftMetrics;
 use raftstore::store::metrics::*;
 use raftstore::store::msg::Callback;
-<<<<<<< HEAD
 use raftstore::store::peer::{self, ConsistencyState, ReadyContext, StaleState};
 use raftstore::store::peer_storage::{ApplySnapResult, PeerStorage};
-=======
-use raftstore::store::peer::{ConsistencyState, Peer, ReadyContext, StaleState};
-use raftstore::store::peer_storage::ApplySnapResult;
->>>>>>> a49b80eb
 use raftstore::store::transport::Transport;
 use raftstore::store::worker::apply::{ApplyMetrics, ApplyRes, ChangePeer, ExecResult};
 use raftstore::store::worker::{
@@ -602,69 +592,7 @@
                             .send_store_message(StoreMsg::RaftMessage(msg.clone()));
                     }
                 }
-<<<<<<< HEAD
                 None => self.raft_metrics.message_dropped.applying_snap += 1,
-=======
-                return Err(box_err!(
-                    "[region {}] region not exist but not tombstone: {:?}",
-                    region_id,
-                    local_state
-                ));
-            }
-            debug!("[region {}] tombstone state: {:?}", region_id, local_state);
-            let region = local_state.get_region();
-            let region_epoch = region.get_region_epoch();
-            if local_state.has_merge_state() {
-                info!(
-                    "[region {}] merged peer [epoch: {:?}] receive a stale message {:?}",
-                    region_id, region_epoch, msg_type
-                );
-
-                let merge_target = if let Some(peer) = util::find_peer(region, from_store_id) {
-                    // Maybe the target is promoted from learner to voter, but the follower
-                    // doesn't know it. So we only compare peer id.
-                    assert_eq!(peer.get_id(), msg.get_from_peer().get_id());
-                    // Let stale peer decides whether it should wait for merging or just remove
-                    // itself.
-                    Some(local_state.get_merge_state().get_target().to_owned())
-                } else {
-                    // If a peer is isolated before prepare_merge and conf remove, it should just
-                    // remove itself.
-                    None
-                };
-                Self::handle_stale_msg(trans, msg, region_epoch, true, merge_target, raft_metrics);
-                return Ok(true);
-            }
-            // The region in this peer is already destroyed
-            if util::is_epoch_stale(from_epoch, region_epoch) {
-                info!(
-                    "[region {}] tombstone peer [epoch: {:?}] \
-                     receive a stale message {:?}",
-                    region_id, region_epoch, msg_type,
-                );
-
-                let not_exist = util::find_peer(region, from_store_id).is_none();
-                Self::handle_stale_msg(
-                    trans,
-                    msg,
-                    region_epoch,
-                    is_vote_msg && not_exist,
-                    None,
-                    raft_metrics,
-                );
-
-                return Ok(true);
-            }
-
-            if from_epoch.get_conf_ver() == region_epoch.get_conf_ver() {
-                raft_metrics.message_dropped.region_tombstone_peer += 1;
-                return Err(box_err!(
-                    "tombstone peer [epoch: {:?}] receive an invalid \
-                     message {:?}, ignore it",
-                    region_epoch,
-                    msg_type
-                ));
->>>>>>> a49b80eb
             }
             true
         } else {
@@ -1060,23 +988,9 @@
                 .apply_scheduler
                 .schedule(ApplyTask::destroy(job.region_id))
                 .unwrap();
-<<<<<<< HEAD
-            self.peer
-                .read_scheduler
-                .schedule(ReadTask::destroy(job.region_id))
-                .unwrap();
         }
         if job.async_remove {
-            info!("{} is destroyed asychroniously", self.peer.tag);
-=======
-        }
-        if job.async_remove {
-            info!(
-                "[region {}] {} is destroyed asynchronously",
-                job.region_id,
-                job.peer.get_id()
-            );
->>>>>>> a49b80eb
+            info!("{} is destroyed asynchronously", self.peer.tag);
             false
         } else {
             self.destroy_peer(false);
@@ -1097,19 +1011,14 @@
         let mut meta = self.store_meta.lock().unwrap();
         meta.pending_cross_snap.remove(&region_id);
         // Destroy read delegates.
-<<<<<<< HEAD
         let _ = self
             .peer
             .read_scheduler
             .schedule(ReadTask::destroy(region_id));
-=======
-        self.local_reader
-            .schedule(ReadTask::destroy(region_id))
-            .unwrap();
         // Trigger region change observer
-        self.coprocessor_host
-            .on_region_changed(p.region(), RegionChangeEvent::Destroy);
->>>>>>> a49b80eb
+        self.peer
+            .coprocessor_host
+            .on_region_changed(self.peer.region(), RegionChangeEvent::Destroy);
         let task = PdTask::DestroyPeer { region_id };
         if let Err(e) = self.pd_scheduler.schedule(task) {
             error!("{} failed to notify pd: {}", self.peer.tag, e);
@@ -1337,13 +1246,8 @@
                 new_peer.peer.heartbeat_pd(&self.pd_scheduler);
             }
 
-<<<<<<< HEAD
-            new_peer.peer.register_delegates();
+            new_peer.peer.activate();
             meta.regions.insert(new_region_id, new_region);
-=======
-            new_peer.activate();
-            self.region_peers.insert(new_region_id, new_peer);
->>>>>>> a49b80eb
 
             if !campaigned {
                 if let Some(msg) = meta
@@ -1832,46 +1736,23 @@
         }
 
         // Check whether the store has the right peer to handle the request.
-<<<<<<< HEAD
         let region_id = self.region_id();
         let leader_id = self.peer.leader_id();
         if !self.peer.is_leader() {
+            self.raft_metrics.invalid_proposal.not_leader += 1;
             let leader = self.peer.get_peer_from_cache(leader_id);
             return Err(Error::NotLeader(region_id, leader));
         }
         // peer_id must be the same as peer's.
-        util::check_peer_id(msg, self.peer.peer_id())?;
-        // Check whether the term is stale.
-        util::check_term(msg, self.peer.term())?;
-=======
-
-        let region_id = msg.get_header().get_region_id();
-        let peer = match self.region_peers.get(&region_id) {
-            Some(peer) => peer,
-            None => {
-                self.raft_metrics.invalid_proposal.region_not_found += 1;
-                return Err(Error::RegionNotFound(region_id));
-            }
-        };
-
-        if !peer.is_leader() {
-            self.raft_metrics.invalid_proposal.not_leader += 1;
-            return Err(Error::NotLeader(
-                region_id,
-                peer.get_peer_from_cache(peer.leader_id()),
-            ));
-        }
-        // peer_id must be the same as peer's.
-        if let Err(e) = util::check_peer_id(msg, peer.peer_id()) {
+        if let Err(e) = util::check_peer_id(msg, self.peer.peer_id()) {
             self.raft_metrics.invalid_proposal.mismatch_peer_id += 1;
             return Err(e);
         }
         // Check whether the term is stale.
-        if let Err(e) = util::check_term(msg, peer.term()) {
+        if let Err(e) = util::check_term(msg, self.peer.term()) {
             self.raft_metrics.invalid_proposal.stale_command += 1;
             return Err(e);
         }
->>>>>>> a49b80eb
 
         match util::check_region_epoch(msg, self.peer.region(), true) {
             Err(Error::StaleEpoch(msg, mut new_regions)) => {
@@ -1933,15 +1814,9 @@
         // we will call the callback with timeout error.
     }
 
-<<<<<<< HEAD
     fn find_sibling_region(&self) -> Option<Region> {
         let start = if self.peer.cfg.right_derive_when_split {
             Included(enc_start_key(self.peer.region()))
-=======
-    pub fn find_sibling_region(&self, region: &metapb::Region) -> Option<u64> {
-        let start = if self.cfg.right_derive_when_split {
-            Included(enc_start_key(region))
->>>>>>> a49b80eb
         } else {
             Excluded(enc_end_key(self.peer.region()))
         };
@@ -1961,91 +1836,21 @@
     }
 
     #[cfg_attr(feature = "cargo-clippy", allow(if_same_then_else))]
-<<<<<<< HEAD
     fn on_raft_gc_log_tick(&mut self) {
         self.schedule_raft_gc_log_tick();
+
+        // As leader, we would not keep caches for the peers that didn't response heartbeat in the
+        // last few seconds. That happens probably because another TiKV is down. In this case if we
+        // do not clean up the cache, it may keep growing.
+        let drop_cache_duration =
+            self.peer.cfg.raft_heartbeat_interval() + self.peer.cfg.raft_entry_cache_life_time.0;
+        let cache_alive_limit = Instant::now() - drop_cache_duration;
 
         let applied_idx = self.peer.get_store().applied_index();
         if !self.peer.is_leader() {
             self.peer.mut_store().compact_to(applied_idx + 1);
             return;
         }
-=======
-    pub fn on_raft_gc_log_tick(&mut self, event_loop: &mut EventLoop<Self>) {
-        // As leader, we would not keep caches for the peers that didn't response heartbeat in the
-        // last few seconds. That happens probably because another TiKV is down. In this case if we
-        // do not clean up the cache, it may keep growing.
-        let drop_cache_duration =
-            self.cfg.raft_heartbeat_interval() + self.cfg.raft_entry_cache_life_time.0;
-        let cache_alive_limit = Instant::now() - drop_cache_duration;
-
-        let mut total_gc_logs = 0;
-
-        for (&region_id, peer) in &mut self.region_peers {
-            let applied_idx = peer.get_store().applied_index();
-            if !peer.is_leader() {
-                peer.mut_store().compact_to(applied_idx + 1);
-                continue;
-            }
-
-            // Leader will replicate the compact log command to followers,
-            // If we use current replicated_index (like 10) as the compact index,
-            // when we replicate this log, the newest replicated_index will be 11,
-            // but we only compact the log to 10, not 11, at that time,
-            // the first index is 10, and replicated_index is 11, with an extra log,
-            // and we will do compact again with compact index 11, in cycles...
-            // So we introduce a threshold, if replicated index - first index > threshold,
-            // we will try to compact log.
-            // raft log entries[..............................................]
-            //                  ^                                       ^
-            //                  |-----------------threshold------------ |
-            //              first_index                         replicated_index
-            // `alive_cache_idx` is the smallest `replicated_index` of healthy up nodes.
-            // `alive_cache_idx` is only used to gc cache.
-            let truncated_idx = peer.get_store().truncated_index();
-            let last_idx = peer.get_store().last_index();
-            let (mut replicated_idx, mut alive_cache_idx) = (last_idx, last_idx);
-            for (peer_id, p) in peer.raft_group.raft.prs().iter() {
-                if replicated_idx > p.matched {
-                    replicated_idx = p.matched;
-                }
-                if let Some(last_heartbeat) = peer.peer_heartbeats.get(peer_id) {
-                    if alive_cache_idx > p.matched
-                        && p.matched >= truncated_idx
-                        && *last_heartbeat > cache_alive_limit
-                    {
-                        alive_cache_idx = p.matched;
-                    }
-                }
-            }
-            // When an election happened or a new peer is added, replicated_idx can be 0.
-            if replicated_idx > 0 {
-                assert!(
-                    last_idx >= replicated_idx,
-                    "expect last index {} >= replicated index {}",
-                    last_idx,
-                    replicated_idx
-                );
-                REGION_MAX_LOG_LAG.observe((last_idx - replicated_idx) as f64);
-            }
-            peer.mut_store()
-                .maybe_gc_cache(alive_cache_idx, applied_idx);
-            let first_idx = peer.get_store().first_index();
-            let mut compact_idx;
-            if applied_idx > first_idx
-                && applied_idx - first_idx >= self.cfg.raft_log_gc_count_limit
-            {
-                compact_idx = applied_idx;
-            } else if peer.raft_log_size_hint >= self.cfg.raft_log_gc_size_limit.0 {
-                compact_idx = applied_idx;
-            } else if replicated_idx < first_idx
-                || replicated_idx - first_idx <= self.cfg.raft_log_gc_threshold
-            {
-                continue;
-            } else {
-                compact_idx = replicated_idx;
-            }
->>>>>>> a49b80eb
 
         // Leader will replicate the compact log command to followers,
         // If we use current replicated_index (like 10) as the compact index,
@@ -2059,16 +1864,22 @@
         //                  ^                                       ^
         //                  |-----------------threshold------------ |
         //              first_index                         replicated_index
-        // `healthy_replicated_index` is the smallest `replicated_index` of healthy nodes.
+        // `alive_cache_idx` is the smallest `replicated_index` of healthy up nodes.
+        // `alive_cache_idx` is only used to gc cache.
         let truncated_idx = self.peer.get_store().truncated_index();
         let last_idx = self.peer.get_store().last_index();
-        let (mut replicated_idx, mut healthy_replicated_idx) = (last_idx, last_idx);
-        for (_, p) in self.peer.raft_group.raft.prs().iter() {
+        let (mut replicated_idx, mut alive_cache_idx) = (last_idx, last_idx);
+        for (peer_id, p) in self.peer.raft_group.raft.prs().iter() {
             if replicated_idx > p.matched {
                 replicated_idx = p.matched;
             }
-            if healthy_replicated_idx > p.matched && p.matched >= truncated_idx {
-                healthy_replicated_idx = p.matched;
+            if let Some(last_heartbeat) = self.peer.peer_heartbeats.get(peer_id) {
+                if alive_cache_idx > p.matched
+                    && p.matched >= truncated_idx
+                    && *last_heartbeat > cache_alive_limit
+                {
+                    alive_cache_idx = p.matched;
+                }
             }
         }
         // When an election happened or a new peer is added, replicated_idx can be 0.
@@ -2083,7 +1894,7 @@
         }
         self.peer
             .mut_store()
-            .maybe_gc_cache(healthy_replicated_idx, applied_idx);
+            .maybe_gc_cache(alive_cache_idx, applied_idx);
         let first_idx = self.peer.get_store().first_index();
         let mut compact_idx;
         if applied_idx > first_idx
@@ -2594,7 +2405,10 @@
                 policy,
             } => self.on_schedule_half_split_region(&region_epoch, policy),
             PeerMsg::MergeResult { target, stale } => self.on_merge_result(target, stale),
-            PeerMsg::BatchRaftSnapCmds { .. } => unreachable!(),
+            PeerMsg::ClearStat => {
+                self.peer.approximate_size = None;
+                self.peer.approximate_keys = None;
+            }
         }
     }
 }

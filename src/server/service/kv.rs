--- conflicted
+++ resolved
@@ -15,11 +15,7 @@
 use std::sync::mpsc::TryRecvError;
 use std::sync::Arc;
 
-<<<<<<< HEAD
 use futures::{future, Async, Future, Poll, Sink, Stream};
-=======
-use futures::{Future, Sink, Stream};
->>>>>>> e02e1575
 use grpc::{
     ClientStreamingSink, DuplexSink, Error as GrpcError, RequestStream, RpcContext, RpcStatus,
     RpcStatusCode, ServerStreamingSink, UnarySink, WriteFlags,
@@ -94,7 +90,7 @@
     }
 
     fn send_fail_status<M>(
-        &self,
+        &mut self,
         ctx: RpcContext,
         sink: UnarySink<M>,
         err: Error,
@@ -106,11 +102,7 @@
 }
 
 impl<T: RaftStoreRouter + 'static, E: Engine> tikvpb_grpc::Tikv for Service<T, E> {
-<<<<<<< HEAD
-    fn kv_get(&self, ctx: RpcContext, req: GetRequest, sink: UnarySink<GetResponse>) {
-=======
-    fn kv_get(&mut self, ctx: RpcContext, mut req: GetRequest, sink: UnarySink<GetResponse>) {
->>>>>>> e02e1575
+    fn kv_get(&mut self, ctx: RpcContext, req: GetRequest, sink: UnarySink<GetResponse>) {
         let timer = GRPC_MSG_HISTOGRAM_VEC.kv_get.start_coarse_timer();
         let future = future_get(&self.storage, req)
             .and_then(|res| sink.success(res).map_err(Error::from))
@@ -123,11 +115,7 @@
         ctx.spawn(future);
     }
 
-<<<<<<< HEAD
-    fn kv_scan(&self, ctx: RpcContext, req: ScanRequest, sink: UnarySink<ScanResponse>) {
-=======
-    fn kv_scan(&mut self, ctx: RpcContext, mut req: ScanRequest, sink: UnarySink<ScanResponse>) {
->>>>>>> e02e1575
+    fn kv_scan(&mut self, ctx: RpcContext, req: ScanRequest, sink: UnarySink<ScanResponse>) {
         let timer = GRPC_MSG_HISTOGRAM_VEC.kv_scan.start_coarse_timer();
         let future = future_scan(&self.storage, req)
             .and_then(|res| sink.success(res).map_err(Error::from))
@@ -158,16 +146,7 @@
         ctx.spawn(future);
     }
 
-<<<<<<< HEAD
-    fn kv_commit(&self, ctx: RpcContext, req: CommitRequest, sink: UnarySink<CommitResponse>) {
-=======
-    fn kv_commit(
-        &mut self,
-        ctx: RpcContext,
-        mut req: CommitRequest,
-        sink: UnarySink<CommitResponse>,
-    ) {
->>>>>>> e02e1575
+    fn kv_commit(&mut self, ctx: RpcContext, req: CommitRequest, sink: UnarySink<CommitResponse>) {
         let timer = GRPC_MSG_HISTOGRAM_VEC.kv_commit.start_coarse_timer();
 
         let future = future_commit(&self.storage, req)
@@ -185,16 +164,7 @@
         unimplemented!();
     }
 
-<<<<<<< HEAD
-    fn kv_cleanup(&self, ctx: RpcContext, req: CleanupRequest, sink: UnarySink<CleanupResponse>) {
-=======
-    fn kv_cleanup(
-        &mut self,
-        ctx: RpcContext,
-        mut req: CleanupRequest,
-        sink: UnarySink<CleanupResponse>,
-    ) {
->>>>>>> e02e1575
+    fn kv_cleanup(&mut self, ctx: RpcContext, req: CleanupRequest, sink: UnarySink<CleanupResponse>) {
         let timer = GRPC_MSG_HISTOGRAM_VEC.kv_cleanup.start_coarse_timer();
         let future = future_cleanup(&self.storage, req)
             .and_then(|res| sink.success(res).map_err(Error::from))
@@ -281,11 +251,7 @@
         ctx.spawn(future);
     }
 
-<<<<<<< HEAD
-    fn kv_gc(&self, ctx: RpcContext, req: GCRequest, sink: UnarySink<GCResponse>) {
-=======
-    fn kv_gc(&mut self, ctx: RpcContext, mut req: GCRequest, sink: UnarySink<GCResponse>) {
->>>>>>> e02e1575
+    fn kv_gc(&mut self, ctx: RpcContext, req: GCRequest, sink: UnarySink<GCResponse>) {
         let timer = GRPC_MSG_HISTOGRAM_VEC.kv_gc.start_coarse_timer();
         let future = future_gc(&self.storage, req)
             .and_then(|res| sink.success(res).map_err(Error::from))
@@ -317,16 +283,7 @@
         ctx.spawn(future);
     }
 
-<<<<<<< HEAD
-    fn raw_get(&self, ctx: RpcContext, req: RawGetRequest, sink: UnarySink<RawGetResponse>) {
-=======
-    fn raw_get(
-        &mut self,
-        ctx: RpcContext,
-        mut req: RawGetRequest,
-        sink: UnarySink<RawGetResponse>,
-    ) {
->>>>>>> e02e1575
+    fn raw_get(&mut self, ctx: RpcContext, req: RawGetRequest, sink: UnarySink<RawGetResponse>) {
         let timer = GRPC_MSG_HISTOGRAM_VEC.raw_get.start_coarse_timer();
         let future = future_raw_get(&self.storage, req)
             .and_then(|res| sink.success(res).map_err(Error::from))
@@ -358,16 +315,7 @@
         ctx.spawn(future);
     }
 
-<<<<<<< HEAD
-    fn raw_scan(&self, ctx: RpcContext, req: RawScanRequest, sink: UnarySink<RawScanResponse>) {
-=======
-    fn raw_scan(
-        &mut self,
-        ctx: RpcContext,
-        mut req: RawScanRequest,
-        sink: UnarySink<RawScanResponse>,
-    ) {
->>>>>>> e02e1575
+    fn raw_scan(&mut self, ctx: RpcContext, req: RawScanRequest, sink: UnarySink<RawScanResponse>) {
         let timer = GRPC_MSG_HISTOGRAM_VEC.raw_scan.start_coarse_timer();
 
         let future = future_raw_scan(&self.storage, req)
@@ -400,16 +348,7 @@
         ctx.spawn(future);
     }
 
-<<<<<<< HEAD
-    fn raw_put(&self, ctx: RpcContext, req: RawPutRequest, sink: UnarySink<RawPutResponse>) {
-=======
-    fn raw_put(
-        &mut self,
-        ctx: RpcContext,
-        mut req: RawPutRequest,
-        sink: UnarySink<RawPutResponse>,
-    ) {
->>>>>>> e02e1575
+    fn raw_put(&mut self, ctx: RpcContext, req: RawPutRequest, sink: UnarySink<RawPutResponse>) {
         let timer = GRPC_MSG_HISTOGRAM_VEC.raw_put.start_coarse_timer();
         let future = future_raw_put(&self.storage, req)
             .and_then(|res| sink.success(res).map_err(Error::from))
@@ -587,7 +526,7 @@
         &mut self,
         ctx: RpcContext,
         stream: RequestStream<RaftMessage>,
-        sink: ClientStreamingSink<Done>,
+        _: ClientStreamingSink<Done>,
     ) {
         let ch = self.ch.clone();
         ctx.spawn(
@@ -595,22 +534,10 @@
                 .map_err(Error::from)
                 .for_each(move |msg| {
                     RAFT_MESSAGE_RECV_COUNTER.inc();
-                    ch.send_raft_msg(msg).map_err(Error::from)
+                    future::result(ch.send_raft_msg(msg)).map_err(Error::from)
                 })
-                .then(|res| {
-                    let status = match res {
-                        Err(e) => {
-                            let msg = format!("{:?}", e);
-                            error!("send raft msg to raft store fail: {}", msg);
-                            RpcStatus::new(RpcStatusCode::Unknown, Some(msg))
-                        }
-                        Ok(_) => RpcStatus::new(RpcStatusCode::Unknown, None),
-                    };
-                    sink.fail(status)
-                })
-                .map_err(|e| {
-                    error!("send response fail: {:?}", e);
-                }),
+                .map_err(|e| error!("send raft msg to raft store fail: {}", e))
+                .then(|_| future::ok::<_, ()>(())),
         );
     }
 
@@ -783,7 +710,7 @@
     }
 
     fn batch_commands(
-        &self,
+        &mut self,
         ctx: RpcContext,
         stream: RequestStream<BatchCommandsRequest>,
         sink: DuplexSink<BatchCommandsResponse>,

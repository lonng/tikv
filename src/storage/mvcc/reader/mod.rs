// Copyright 2019 PingCAP, Inc.
//
// Licensed under the Apache License, Version 2.0 (the "License");
// you may not use this file except in compliance with the License.
// You may obtain a copy of the License at
//
//     http://www.apache.org/licenses/LICENSE-2.0
//
// Unless required by applicable law or agreed to in writing, software
// distributed under the License is distributed on an "AS IS" BASIS,
// See the License for the specific language governing permissions and
// limitations under the License.

<<<<<<< HEAD
mod reader;
mod scanner;
pub use self::reader::MvccReader;
pub use self::scanner::{
    BackwardScanner, BackwardScannerBuilder, ForwardScanner, ForwardScannerBuilder,
};
=======
mod backward_scanner;
mod forward_scanner;
mod util;

use super::lock::{Lock, LockType};
use super::write::{Write, WriteType};
use super::{Error, Result};
use crate::raftstore::store::engine::IterOption;
use crate::storage::engine::{Cursor, ScanMode, Snapshot, Statistics};
use crate::storage::{Key, Value, CF_LOCK, CF_WRITE};
use crate::util::rocksdb_util::properties::MvccProperties;
use kvproto::kvrpcpb::IsolationLevel;
use std::u64;

pub use self::backward_scanner::{BackwardScanner, BackwardScannerBuilder};
pub use self::forward_scanner::{ForwardScanner, ForwardScannerBuilder};

const GC_MAX_ROW_VERSIONS_THRESHOLD: u64 = 100;

pub struct MvccReader<S: Snapshot> {
    snapshot: S,
    statistics: Statistics,
    // cursors are used for speeding up scans.
    data_cursor: Option<Cursor<S::Iter>>,
    lock_cursor: Option<Cursor<S::Iter>>,
    write_cursor: Option<Cursor<S::Iter>>,

    scan_mode: Option<ScanMode>,
    key_only: bool,

    fill_cache: bool,
    lower_bound: Option<Vec<u8>>,
    upper_bound: Option<Vec<u8>>,
    isolation_level: IsolationLevel,
}

impl<S: Snapshot> MvccReader<S> {
    pub fn new(
        snapshot: S,
        scan_mode: Option<ScanMode>,
        fill_cache: bool,
        lower_bound: Option<Vec<u8>>,
        upper_bound: Option<Vec<u8>>,
        isolation_level: IsolationLevel,
    ) -> Self {
        Self {
            snapshot,
            statistics: Statistics::default(),
            data_cursor: None,
            lock_cursor: None,
            write_cursor: None,
            scan_mode,
            isolation_level,
            key_only: false,
            fill_cache,
            lower_bound,
            upper_bound,
        }
    }

    pub fn get_statistics(&self) -> &Statistics {
        &self.statistics
    }

    pub fn collect_statistics_into(&mut self, stats: &mut Statistics) {
        stats.add(&self.statistics);
        self.statistics = Statistics::default();
    }

    pub fn set_key_only(&mut self, key_only: bool) {
        self.key_only = key_only;
    }

    pub fn load_data(&mut self, key: &Key, ts: u64) -> Result<Value> {
        if self.key_only {
            return Ok(vec![]);
        }
        if self.scan_mode.is_some() && self.data_cursor.is_none() {
            let iter_opt = IterOption::new(None, None, self.fill_cache);
            self.data_cursor = Some(self.snapshot.iter(iter_opt, self.get_scan_mode(true))?);
        }

        let k = key.clone().append_ts(ts);
        let res = if let Some(ref mut cursor) = self.data_cursor {
            match cursor.get(&k, &mut self.statistics.data)? {
                None => panic!("key {} not found, ts {}", key, ts),
                Some(v) => v.to_vec(),
            }
        } else {
            self.statistics.data.get += 1;
            match self.snapshot.get(&k)? {
                None => panic!("key {} not found, ts: {}", key, ts),
                Some(v) => v,
            }
        };

        self.statistics.data.processed += 1;
        Ok(res)
    }

    pub fn load_lock(&mut self, key: &Key) -> Result<Option<Lock>> {
        if self.scan_mode.is_some() && self.lock_cursor.is_none() {
            let iter_opt = IterOption::new(None, None, true);
            let iter = self
                .snapshot
                .iter_cf(CF_LOCK, iter_opt, self.get_scan_mode(true))?;
            self.lock_cursor = Some(iter);
        }

        let res = if let Some(ref mut cursor) = self.lock_cursor {
            match cursor.get(key, &mut self.statistics.lock)? {
                Some(v) => Some(Lock::parse(v)?),
                None => None,
            }
        } else {
            self.statistics.lock.get += 1;
            match self.snapshot.get_cf(CF_LOCK, key)? {
                Some(v) => Some(Lock::parse(&v)?),
                None => None,
            }
        };

        if res.is_some() {
            self.statistics.lock.processed += 1;
        }

        Ok(res)
    }

    fn get_scan_mode(&self, allow_backward: bool) -> ScanMode {
        match self.scan_mode {
            Some(ScanMode::Forward) => ScanMode::Forward,
            Some(ScanMode::Backward) if allow_backward => ScanMode::Backward,
            _ => ScanMode::Mixed,
        }
    }

    pub fn seek_write(&mut self, key: &Key, ts: u64) -> Result<Option<(u64, Write)>> {
        self.seek_write_impl(key, ts, false)
    }

    pub fn reverse_seek_write(&mut self, key: &Key, ts: u64) -> Result<Option<(u64, Write)>> {
        self.seek_write_impl(key, ts, true)
    }

    fn seek_write_impl(
        &mut self,
        key: &Key,
        ts: u64,
        reverse: bool,
    ) -> Result<Option<(u64, Write)>> {
        if self.scan_mode.is_some() {
            if self.write_cursor.is_none() {
                let iter_opt = IterOption::new(None, None, self.fill_cache);
                let iter = self
                    .snapshot
                    .iter_cf(CF_WRITE, iter_opt, self.get_scan_mode(false))?;
                self.write_cursor = Some(iter);
            }
        } else {
            // use prefix bloom filter
            let iter_opt = IterOption::default()
                .use_prefix_seek()
                .set_prefix_same_as_start(true);
            let iter = self.snapshot.iter_cf(CF_WRITE, iter_opt, ScanMode::Mixed)?;
            self.write_cursor = Some(iter);
        }

        let cursor = self.write_cursor.as_mut().unwrap();
        let ok = if reverse {
            cursor.near_seek_for_prev(&key.clone().append_ts(ts), &mut self.statistics.write)?
        } else {
            cursor.near_seek(&key.clone().append_ts(ts), &mut self.statistics.write)?
        };
        if !ok {
            return Ok(None);
        }
        let write_key = Key::from_encoded(cursor.key(&mut self.statistics.write).to_vec());
        let commit_ts = write_key.decode_ts()?;
        let k = write_key.truncate_ts()?;
        if &k != key {
            return Ok(None);
        }
        let write = Write::parse(cursor.value(&mut self.statistics.write))?;
        self.statistics.write.processed += 1;
        Ok(Some((commit_ts, write)))
    }

    fn check_lock(&mut self, key: &Key, ts: u64) -> Result<u64> {
        if let Some(lock) = self.load_lock(key)? {
            return self.check_lock_impl(key, ts, lock);
        }
        Ok(ts)
    }

    fn check_lock_impl(&self, key: &Key, ts: u64, lock: Lock) -> Result<u64> {
        if lock.ts > ts || lock.lock_type == LockType::Lock {
            // ignore lock when lock.ts > ts or lock's type is Lock
            return Ok(ts);
        }

        if ts == u64::MAX && key.to_raw()? == lock.primary {
            // when ts==u64::MAX(which means to get latest committed version for
            // primary key),and current key is the primary key, returns the latest
            // commit version's value
            return Ok(lock.ts - 1);
        }

        // There is a pending lock. Client should wait or clean it.
        Err(Error::KeyIsLocked {
            key: key.to_raw()?,
            primary: lock.primary,
            ts: lock.ts,
            ttl: lock.ttl,
        })
    }

    pub fn get(&mut self, key: &Key, mut ts: u64) -> Result<Option<Value>> {
        // Check for locks that signal concurrent writes.
        match self.isolation_level {
            IsolationLevel::SI => ts = self.check_lock(key, ts)?,
            IsolationLevel::RC => {}
        }
        if let Some(mut write) = self.get_write(key, ts)? {
            if write.short_value.is_some() {
                if self.key_only {
                    return Ok(Some(vec![]));
                }
                return Ok(write.short_value.take());
            }
            return self.load_data(key, write.start_ts).map(Some);
        }
        Ok(None)
    }

    pub fn get_write(&mut self, key: &Key, mut ts: u64) -> Result<Option<Write>> {
        loop {
            match self.seek_write(key, ts)? {
                Some((commit_ts, write)) => match write.write_type {
                    WriteType::Put => {
                        return Ok(Some(write));
                    }
                    WriteType::Delete => {
                        return Ok(None);
                    }
                    WriteType::Lock | WriteType::Rollback => ts = commit_ts - 1,
                },
                None => return Ok(None),
            }
        }
    }

    pub fn get_txn_commit_info(
        &mut self,
        key: &Key,
        start_ts: u64,
    ) -> Result<(Option<(u64, WriteType)>, bool)> {
        let mut seek_ts = start_ts;
        let mut write_ts_collision = false;
        while let Some((commit_ts, write)) = self.reverse_seek_write(key, seek_ts)? {
            if commit_ts == start_ts {
                write_ts_collision = true;
            }
            if write.start_ts == start_ts {
                return Ok((Some((commit_ts, write.write_type)), write_ts_collision));
            }

            // If we reach a commit version whose type is not Rollback and start ts is
            // larger than the given start ts, stop searching.
            if write.write_type != WriteType::Rollback && write.start_ts > start_ts {
                break;
            }

            seek_ts = commit_ts + 1;
        }
        Ok((None, write_ts_collision))
    }

    fn create_data_cursor(&mut self) -> Result<()> {
        if self.data_cursor.is_none() {
            let iter_opt = IterOption::new(
                self.lower_bound.as_ref().cloned(),
                self.upper_bound.as_ref().cloned(),
                self.fill_cache,
            );
            let iter = self.snapshot.iter(iter_opt, self.get_scan_mode(true))?;
            self.data_cursor = Some(iter);
        }
        Ok(())
    }

    fn create_write_cursor(&mut self) -> Result<()> {
        if self.write_cursor.is_none() {
            let iter_opt = IterOption::new(
                self.lower_bound.as_ref().cloned(),
                self.upper_bound.as_ref().cloned(),
                self.fill_cache,
            );
            let iter = self
                .snapshot
                .iter_cf(CF_WRITE, iter_opt, self.get_scan_mode(true))?;
            self.write_cursor = Some(iter);
        }
        Ok(())
    }

    fn create_lock_cursor(&mut self) -> Result<()> {
        if self.lock_cursor.is_none() {
            let iter_opt = IterOption::new(
                self.lower_bound.as_ref().cloned(),
                self.upper_bound.as_ref().cloned(),
                true,
            );
            let iter = self
                .snapshot
                .iter_cf(CF_LOCK, iter_opt, self.get_scan_mode(true))?;
            self.lock_cursor = Some(iter);
        }
        Ok(())
    }

    // Return the first committed key which start_ts equals to ts
    pub fn seek_ts(&mut self, ts: u64) -> Result<Option<Key>> {
        assert!(self.scan_mode.is_some());
        self.create_write_cursor()?;

        let cursor = self.write_cursor.as_mut().unwrap();
        let mut ok = cursor.seek_to_first(&mut self.statistics.write);

        while ok {
            if Write::parse(cursor.value(&mut self.statistics.write))?.start_ts == ts {
                return Ok(Some(
                    Key::from_encoded(cursor.key(&mut self.statistics.write).to_vec())
                        .truncate_ts()?,
                ));
            }
            ok = cursor.next(&mut self.statistics.write);
        }
        Ok(None)
    }

    /// The return type is `(locks, is_remain)`. `is_remain` indicates whether there MAY be
    /// remaining locks that can be scanned.
    pub fn scan_locks<F>(
        &mut self,
        start: Option<&Key>,
        filter: F,
        limit: usize,
    ) -> Result<(Vec<(Key, Lock)>, bool)>
    where
        F: Fn(&Lock) -> bool,
    {
        self.create_lock_cursor()?;
        let cursor = self.lock_cursor.as_mut().unwrap();
        let ok = match start {
            Some(ref x) => cursor.seek(x, &mut self.statistics.lock)?,
            None => cursor.seek_to_first(&mut self.statistics.lock),
        };
        if !ok {
            return Ok((vec![], false));
        }
        let mut locks = Vec::with_capacity(limit);
        while cursor.valid() {
            let key = Key::from_encoded_slice(cursor.key(&mut self.statistics.lock));
            let lock = Lock::parse(cursor.value(&mut self.statistics.lock))?;
            if filter(&lock) {
                locks.push((key, lock));
                if limit > 0 && locks.len() == limit {
                    return Ok((locks, true));
                }
            }
            cursor.next(&mut self.statistics.lock);
        }
        self.statistics.lock.processed += locks.len();
        // If we reach here, `cursor.valid()` is `false`, so there MUST be no more locks.
        Ok((locks, false))
    }

    pub fn scan_keys(
        &mut self,
        mut start: Option<Key>,
        limit: usize,
    ) -> Result<(Vec<Key>, Option<Key>)> {
        let iter_opt = IterOption::new(None, None, self.fill_cache);
        let scan_mode = self.get_scan_mode(false);
        let mut cursor = self.snapshot.iter_cf(CF_WRITE, iter_opt, scan_mode)?;
        let mut keys = vec![];
        loop {
            let ok = match start {
                Some(ref x) => cursor.near_seek(x, &mut self.statistics.write)?,
                None => cursor.seek_to_first(&mut self.statistics.write),
            };
            if !ok {
                return Ok((keys, None));
            }
            if keys.len() >= limit {
                self.statistics.write.processed += keys.len();
                return Ok((keys, start));
            }
            let key =
                Key::from_encoded(cursor.key(&mut self.statistics.write).to_vec()).truncate_ts()?;
            start = Some(key.clone().append_ts(0));
            keys.push(key);
        }
    }

    // Get all Value of the given key in CF_DEFAULT
    pub fn scan_values_in_default(&mut self, key: &Key) -> Result<Vec<(u64, Value)>> {
        self.create_data_cursor()?;
        let cursor = self.data_cursor.as_mut().unwrap();
        let mut ok = cursor.seek(key, &mut self.statistics.data)?;
        if !ok {
            return Ok(vec![]);
        }
        let mut v = vec![];
        while ok {
            let cur_key = Key::from_encoded_slice(cursor.key(&mut self.statistics.data));
            let ts = cur_key.decode_ts()?;
            let cur_key_without_ts = cur_key.truncate_ts()?;
            if cur_key_without_ts.as_encoded().as_slice() == key.as_encoded().as_slice() {
                v.push((ts, cursor.value(&mut self.statistics.data).to_vec()));
            }
            if cur_key_without_ts.as_encoded().as_slice() != key.as_encoded().as_slice() {
                break;
            }
            ok = cursor.next(&mut self.statistics.data);
        }
        Ok(v)
    }

    // Returns true if it needs gc.
    // This is for optimization purpose, does not mean to be accurate.
    pub fn need_gc(&self, safe_point: u64, ratio_threshold: f64) -> bool {
        // Always GC.
        if ratio_threshold < 1.0 {
            return true;
        }

        let props = match self.get_mvcc_properties(safe_point) {
            Some(v) => v,
            None => return true,
        };

        // No data older than safe_point to GC.
        if props.min_ts > safe_point {
            return false;
        }

        // Note: Since the properties are file-based, it can be false positive.
        // For example, multiple files can have a different version of the same row.

        // A lot of MVCC versions to GC.
        if props.num_versions as f64 > props.num_rows as f64 * ratio_threshold {
            return true;
        }
        // A lot of non-effective MVCC versions to GC.
        if props.num_versions as f64 > props.num_puts as f64 * ratio_threshold {
            return true;
        }

        // A lot of MVCC versions of a single row to GC.
        props.max_row_versions > GC_MAX_ROW_VERSIONS_THRESHOLD
    }

    fn get_mvcc_properties(&self, safe_point: u64) -> Option<MvccProperties> {
        let collection = match self.snapshot.get_properties_cf(CF_WRITE) {
            Ok(v) => v,
            Err(_) => return None,
        };
        if collection.is_empty() {
            return None;
        }
        // Aggregate MVCC properties.
        let mut props = MvccProperties::new();
        for (_, v) in &*collection {
            let mvcc = match MvccProperties::decode(v.user_collected_properties()) {
                Ok(v) => v,
                Err(_) => return None,
            };
            // Filter out properties after safe_point.
            if mvcc.min_ts > safe_point {
                continue;
            }
            props.add(&mvcc);
        }
        Some(props)
    }
}

#[cfg(test)]
mod tests {
    use crate::raftstore::store::keys;
    use crate::raftstore::store::RegionSnapshot;
    use crate::storage::engine::Modify;
    use crate::storage::mvcc::write::WriteType;
    use crate::storage::mvcc::{MvccReader, MvccTxn};
    use crate::storage::{Key, Mutation, Options, ALL_CFS, CF_DEFAULT, CF_LOCK, CF_RAFT, CF_WRITE};
    use crate::util::rocksdb_util::{
        self as rocksdb_util,
        properties::{MvccProperties, MvccPropertiesCollectorFactory},
        CFOptions,
    };
    use kvproto::kvrpcpb::IsolationLevel;
    use kvproto::metapb::{Peer, Region};
    use rocksdb::{self, Writable, WriteBatch, DB};
    use std::sync::Arc;
    use std::u64;
    use tempdir::TempDir;

    struct RegionEngine {
        db: Arc<DB>,
        region: Region,
    }

    impl RegionEngine {
        pub fn new(db: Arc<DB>, region: Region) -> RegionEngine {
            RegionEngine {
                db: Arc::clone(&db),
                region,
            }
        }

        pub fn put(&mut self, pk: &[u8], start_ts: u64, commit_ts: u64) {
            let m = Mutation::Put((Key::from_raw(pk), vec![]));
            self.prewrite(m, pk, start_ts);
            self.commit(pk, start_ts, commit_ts);
        }

        pub fn lock(&mut self, pk: &[u8], start_ts: u64, commit_ts: u64) {
            let m = Mutation::Lock(Key::from_raw(pk));
            self.prewrite(m, pk, start_ts);
            self.commit(pk, start_ts, commit_ts);
        }

        pub fn delete(&mut self, pk: &[u8], start_ts: u64, commit_ts: u64) {
            let m = Mutation::Delete(Key::from_raw(pk));
            self.prewrite(m, pk, start_ts);
            self.commit(pk, start_ts, commit_ts);
        }

        fn prewrite(&mut self, m: Mutation, pk: &[u8], start_ts: u64) {
            let snap = RegionSnapshot::from_raw(Arc::clone(&self.db), self.region.clone());
            let mut txn = MvccTxn::new(snap, start_ts, true).unwrap();
            txn.prewrite(m, pk, &Options::default()).unwrap();
            self.write(txn.into_modifies());
        }

        fn commit(&mut self, pk: &[u8], start_ts: u64, commit_ts: u64) {
            let snap = RegionSnapshot::from_raw(Arc::clone(&self.db), self.region.clone());
            let mut txn = MvccTxn::new(snap, start_ts, true).unwrap();
            txn.commit(Key::from_raw(pk), commit_ts).unwrap();
            self.write(txn.into_modifies());
        }

        fn rollback(&mut self, pk: &[u8], start_ts: u64) {
            let snap = RegionSnapshot::from_raw(Arc::clone(&self.db), self.region.clone());
            let mut txn = MvccTxn::new(snap, start_ts, true).unwrap();
            txn.collapse_rollback(false);
            txn.rollback(Key::from_raw(pk)).unwrap();
            self.write(txn.into_modifies());
        }

        fn gc(&mut self, pk: &[u8], safe_point: u64) {
            loop {
                let snap = RegionSnapshot::from_raw(Arc::clone(&self.db), self.region.clone());
                let mut txn = MvccTxn::new(snap, safe_point, true).unwrap();
                txn.gc(Key::from_raw(pk), safe_point).unwrap();
                let modifies = txn.into_modifies();
                if modifies.is_empty() {
                    return;
                }
                self.write(modifies);
            }
        }

        fn write(&mut self, modifies: Vec<Modify>) {
            let db = &self.db;
            let wb = WriteBatch::new();
            for rev in modifies {
                match rev {
                    Modify::Put(cf, k, v) => {
                        let k = keys::data_key(k.as_encoded());
                        let handle = rocksdb_util::get_cf_handle(db, cf).unwrap();
                        wb.put_cf(handle, &k, &v).unwrap();
                    }
                    Modify::Delete(cf, k) => {
                        let k = keys::data_key(k.as_encoded());
                        let handle = rocksdb_util::get_cf_handle(db, cf).unwrap();
                        wb.delete_cf(handle, &k).unwrap();
                    }
                    Modify::DeleteRange(cf, k1, k2) => {
                        let k1 = keys::data_key(k1.as_encoded());
                        let k2 = keys::data_key(k2.as_encoded());
                        let handle = rocksdb_util::get_cf_handle(db, cf).unwrap();
                        wb.delete_range_cf(handle, &k1, &k2).unwrap();
                    }
                }
            }
            db.write(wb).unwrap();
        }

        fn flush(&mut self) {
            for cf in ALL_CFS {
                let cf = rocksdb_util::get_cf_handle(&self.db, cf).unwrap();
                self.db.flush_cf(cf, true).unwrap();
            }
        }

        fn compact(&mut self) {
            for cf in ALL_CFS {
                let cf = rocksdb_util::get_cf_handle(&self.db, cf).unwrap();
                self.db.compact_range_cf(cf, None, None);
            }
        }
    }

    fn open_db(path: &str, with_properties: bool) -> Arc<DB> {
        let db_opts = rocksdb::DBOptions::new();
        let mut cf_opts = rocksdb::ColumnFamilyOptions::new();
        cf_opts.set_write_buffer_size(32 * 1024 * 1024);
        if with_properties {
            let f = Box::new(MvccPropertiesCollectorFactory::default());
            cf_opts.add_table_properties_collector_factory("tikv.test-collector", f);
        }
        let cfs_opts = vec![
            CFOptions::new(CF_DEFAULT, rocksdb::ColumnFamilyOptions::new()),
            CFOptions::new(CF_RAFT, rocksdb::ColumnFamilyOptions::new()),
            CFOptions::new(CF_LOCK, rocksdb::ColumnFamilyOptions::new()),
            CFOptions::new(CF_WRITE, cf_opts),
        ];
        Arc::new(rocksdb_util::new_engine_opt(path, db_opts, cfs_opts).unwrap())
    }

    fn make_region(id: u64, start_key: Vec<u8>, end_key: Vec<u8>) -> Region {
        let mut peer = Peer::new();
        peer.set_id(id);
        peer.set_store_id(id);
        let mut region = Region::new();
        region.set_id(id);
        region.set_start_key(start_key);
        region.set_end_key(end_key);
        region.mut_peers().push(peer);
        region
    }

    fn check_need_gc(
        db: Arc<DB>,
        region: Region,
        safe_point: u64,
        need_gc: bool,
    ) -> Option<MvccProperties> {
        let snap = RegionSnapshot::from_raw(Arc::clone(&db), region.clone());
        let reader = MvccReader::new(snap, None, false, None, None, IsolationLevel::SI);
        assert_eq!(reader.need_gc(safe_point, 1.0), need_gc);
        reader.get_mvcc_properties(safe_point)
    }

    #[test]
    fn test_need_gc() {
        let path = TempDir::new("_test_storage_mvcc_reader").expect("");
        let path = path.path().to_str().unwrap();
        let region = make_region(1, vec![0], vec![10]);
        test_without_properties(path, &region);
        test_with_properties(path, &region);
    }

    fn test_without_properties(path: &str, region: &Region) {
        let db = open_db(path, false);
        let mut engine = RegionEngine::new(Arc::clone(&db), region.clone());

        // Put 2 keys.
        engine.put(&[1], 1, 1);
        engine.put(&[4], 2, 2);
        assert!(check_need_gc(Arc::clone(&db), region.clone(), 10, true).is_none());
        engine.flush();
        // After this flush, we have a SST file without properties.
        // Without properties, we always need GC.
        assert!(check_need_gc(Arc::clone(&db), region.clone(), 10, true).is_none());
    }

    fn test_with_properties(path: &str, region: &Region) {
        let db = open_db(path, true);
        let mut engine = RegionEngine::new(Arc::clone(&db), region.clone());

        // Put 2 keys.
        engine.put(&[2], 3, 3);
        engine.put(&[3], 4, 4);
        engine.flush();
        // After this flush, we have a SST file w/ properties, plus the SST
        // file w/o properties from previous flush. We always need GC as
        // long as we can't get properties from any SST files.
        assert!(check_need_gc(Arc::clone(&db), region.clone(), 10, true).is_none());
        engine.compact();
        // After this compact, the two SST files are compacted into a new
        // SST file with properties. Now all SST files have properties and
        // all keys have only one version, so we don't need gc.
        let props = check_need_gc(Arc::clone(&db), region.clone(), 10, false).unwrap();
        assert_eq!(props.min_ts, 1);
        assert_eq!(props.max_ts, 4);
        assert_eq!(props.num_rows, 4);
        assert_eq!(props.num_puts, 4);
        assert_eq!(props.num_versions, 4);
        assert_eq!(props.max_row_versions, 1);

        // Put 2 more keys and delete them.
        engine.put(&[5], 5, 5);
        engine.put(&[6], 6, 6);
        engine.delete(&[5], 7, 7);
        engine.delete(&[6], 8, 8);
        engine.flush();
        // After this flush, keys 5,6 in the new SST file have more than one
        // versions, so we need gc.
        let props = check_need_gc(Arc::clone(&db), region.clone(), 10, true).unwrap();
        assert_eq!(props.min_ts, 1);
        assert_eq!(props.max_ts, 8);
        assert_eq!(props.num_rows, 6);
        assert_eq!(props.num_puts, 6);
        assert_eq!(props.num_versions, 8);
        assert_eq!(props.max_row_versions, 2);
        // But if the `safe_point` is older than all versions, we don't need gc too.
        let props = check_need_gc(Arc::clone(&db), region.clone(), 0, false).unwrap();
        assert_eq!(props.min_ts, u64::MAX);
        assert_eq!(props.max_ts, 0);
        assert_eq!(props.num_rows, 0);
        assert_eq!(props.num_puts, 0);
        assert_eq!(props.num_versions, 0);
        assert_eq!(props.max_row_versions, 0);

        // We gc the two deleted keys manually.
        engine.gc(&[5], 10);
        engine.gc(&[6], 10);
        engine.compact();
        // After this compact, all versions of keys 5,6 are deleted,
        // no keys have more than one versions, so we don't need gc.
        let props = check_need_gc(Arc::clone(&db), region.clone(), 10, false).unwrap();
        assert_eq!(props.min_ts, 1);
        assert_eq!(props.max_ts, 4);
        assert_eq!(props.num_rows, 4);
        assert_eq!(props.num_puts, 4);
        assert_eq!(props.num_versions, 4);
        assert_eq!(props.max_row_versions, 1);

        // A single lock version need gc.
        engine.lock(&[7], 9, 9);
        engine.flush();
        let props = check_need_gc(Arc::clone(&db), region.clone(), 10, true).unwrap();
        assert_eq!(props.min_ts, 1);
        assert_eq!(props.max_ts, 9);
        assert_eq!(props.num_rows, 5);
        assert_eq!(props.num_puts, 4);
        assert_eq!(props.num_versions, 5);
        assert_eq!(props.max_row_versions, 1);
    }

    #[test]
    fn test_get_txn_commit_info() {
        let path = TempDir::new("_test_storage_mvcc_reader_get_txn_commit_info").expect("");
        let path = path.path().to_str().unwrap();
        let region = make_region(1, vec![], vec![]);
        let db = open_db(path, true);
        let mut engine = RegionEngine::new(Arc::clone(&db), region.clone());

        let (k, v) = (b"k", b"v");
        let m = Mutation::Put((Key::from_raw(k), v.to_vec()));
        engine.prewrite(m, k, 1);
        engine.commit(k, 1, 10);

        engine.rollback(k, 5);
        engine.rollback(k, 20);

        let m = Mutation::Put((Key::from_raw(k), v.to_vec()));
        engine.prewrite(m, k, 25);
        engine.commit(k, 25, 30);

        let m = Mutation::Put((Key::from_raw(k), v.to_vec()));
        engine.prewrite(m, k, 35);
        engine.commit(k, 35, 40);

        let snap = RegionSnapshot::from_raw(Arc::clone(&db), region.clone());
        let mut reader = MvccReader::new(snap, None, false, None, None, IsolationLevel::SI);

        // Let's assume `40_35 PUT` means a commit version with start ts is 35 and commit ts
        // is 40.
        // Commit versions: [40_35 PUT, 30_25 PUT, 20_20 Rollback, 10_1 PUT, 5_5 Rollback].
        let key = Key::from_raw(k);
        let (commit_ts, write_type) = reader.get_txn_commit_info(&key, 35).unwrap().0.unwrap();
        assert_eq!(commit_ts, 40);
        assert_eq!(write_type, WriteType::Put);

        let (commit_ts, write_type) = reader.get_txn_commit_info(&key, 25).unwrap().0.unwrap();
        assert_eq!(commit_ts, 30);
        assert_eq!(write_type, WriteType::Put);

        let (commit_ts, write_type) = reader.get_txn_commit_info(&key, 20).unwrap().0.unwrap();
        assert_eq!(commit_ts, 20);
        assert_eq!(write_type, WriteType::Rollback);

        let (commit_ts, write_type) = reader.get_txn_commit_info(&key, 1).unwrap().0.unwrap();
        assert_eq!(commit_ts, 10);
        assert_eq!(write_type, WriteType::Put);

        let (commit_ts, write_type) = reader.get_txn_commit_info(&key, 5).unwrap().0.unwrap();
        assert_eq!(commit_ts, 5);
        assert_eq!(write_type, WriteType::Rollback);

        let seek_for_prev_old = reader.get_statistics().write.seek_for_prev;
        assert!(reader.get_txn_commit_info(&key, 15).unwrap().0.is_none());
        let seek_for_prev_new = reader.get_statistics().write.seek_for_prev;

        // `get_txn_commit_info(&key, 15)` stopped at `30_25 PUT`.
        assert_eq!(seek_for_prev_new - seek_for_prev_old, 2);
    }

    #[test]
    fn test_get_write() {
        let path = TempDir::new("_test_storage_mvcc_reader_get_write").expect("");
        let path = path.path().to_str().unwrap();
        let region = make_region(1, vec![], vec![]);
        let db = open_db(path, true);
        let mut engine = RegionEngine::new(Arc::clone(&db), region.clone());

        let (k, v) = (b"k", b"v");
        let m = Mutation::Put((Key::from_raw(k), v.to_vec()));
        engine.prewrite(m, k, 1);
        engine.commit(k, 1, 2);

        engine.rollback(k, 5);

        engine.lock(k, 6, 7);

        engine.delete(k, 8, 9);

        let m = Mutation::Put((Key::from_raw(k), v.to_vec()));
        engine.prewrite(m, k, 10);
        engine.commit(k, 10, 11);

        let m = Mutation::Put((Key::from_raw(k), v.to_vec()));
        engine.prewrite(m, k, 12);

        let snap = RegionSnapshot::from_raw(Arc::clone(&db), region.clone());
        let mut reader = MvccReader::new(snap, None, false, None, None, IsolationLevel::SI);

        // Let's assume `2_1 PUT` means a commit version with start ts is 1 and commit ts
        // is 2.
        // Commit versions: [11_10 PUT, 9_8 DELETE, 7_6 LOCK, 5_5 Rollback, 2_1 PUT].
        let key = Key::from_raw(k);
        let write = reader.get_write(&key, 2).unwrap().unwrap();
        assert_eq!(write.write_type, WriteType::Put);
        assert_eq!(write.start_ts, 1);

        let write = reader.get_write(&key, 5).unwrap().unwrap();
        assert_eq!(write.write_type, WriteType::Put);
        assert_eq!(write.start_ts, 1);

        let write = reader.get_write(&key, 7).unwrap().unwrap();
        assert_eq!(write.write_type, WriteType::Put);
        assert_eq!(write.start_ts, 1);

        assert!(reader.get_write(&key, 9).unwrap().is_none());

        let write = reader.get_write(&key, 11).unwrap().unwrap();
        assert_eq!(write.write_type, WriteType::Put);
        assert_eq!(write.start_ts, 10);

        let write = reader.get_write(&key, 13).unwrap().unwrap();
        assert_eq!(write.write_type, WriteType::Put);
        assert_eq!(write.start_ts, 10);
    }
}
>>>>>>> b96554c9
<|MERGE_RESOLUTION|>--- conflicted
+++ resolved
@@ -11,14 +11,6 @@
 // See the License for the specific language governing permissions and
 // limitations under the License.
 
-<<<<<<< HEAD
-mod reader;
-mod scanner;
-pub use self::reader::MvccReader;
-pub use self::scanner::{
-    BackwardScanner, BackwardScannerBuilder, ForwardScanner, ForwardScannerBuilder,
-};
-=======
 mod backward_scanner;
 mod forward_scanner;
 mod util;
@@ -887,5 +879,4 @@
         assert_eq!(write.write_type, WriteType::Put);
         assert_eq!(write.start_ts, 10);
     }
-}
->>>>>>> b96554c9
+}
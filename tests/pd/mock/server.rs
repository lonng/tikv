// Copyright 2017 PingCAP, Inc.
//
// Licensed under the Apache License, Version 2.0 (the "License");
// you may not use this file except in compliance with the License.
// You may obtain a copy of the License at
//
//     http://www.apache.org/licenses/LICENSE-2.0
//
// Unless required by applicable law or agreed to in writing, software
// distributed under the License is distributed on an "AS IS" BASIS,
// See the License for the specific language governing permissions and
// limitations under the License.

use std::sync::Arc;
use std::thread;
use std::time::Duration;

use futures::{Future, Sink, Stream};
use grpc::{
    DuplexSink, EnvBuilder, RequestStream, RpcContext, RpcStatus, RpcStatusCode,
    Server as GrpcServer, ServerBuilder, UnarySink, WriteFlags,
};
use tikv::pd::Error as PdError;
use tikv::util::security::*;

use kvproto::pdpb::*;
use kvproto::pdpb_grpc::{self, Pd};

use super::mocker::*;

pub struct Server<C: PdMocker> {
    server: Option<GrpcServer>,
    mocker: PdMock<C>,
}

impl Server<Service> {
    pub fn new(eps_count: usize) -> Server<Service> {
        let mgr = SecurityManager::new(&SecurityConfig::default()).unwrap();
        let eps = vec![("127.0.0.1".to_owned(), 0); eps_count];
        let case = Option::None::<Arc<Service>>;
        Self::with_configuration(&mgr, eps, case)
    }
}

impl<C: PdMocker + Send + Sync + 'static> Server<C> {
    pub fn with_case(eps_count: usize, case: Arc<C>) -> Server<C> {
        let mgr = SecurityManager::new(&SecurityConfig::default()).unwrap();
        let eps = vec![("127.0.0.1".to_owned(), 0); eps_count];
        Server::with_configuration(&mgr, eps, Some(case))
    }

    pub fn with_configuration(
        mgr: &SecurityManager,
        eps: Vec<(String, u16)>,
        case: Option<Arc<C>>,
    ) -> Server<C> {
        let handler = Arc::new(Service::new());
        let default_handler = Arc::clone(&handler);
        let mocker = PdMock {
            default_handler,
            case: case.clone(),
        };
        let mut server = Server {
            server: None,
            mocker,
        };
        server.start(mgr, eps);
        server
    }

    pub fn start(&mut self, mgr: &SecurityManager, eps: Vec<(String, u16)>) {
        let service = pdpb_grpc::create_pd(self.mocker.clone());
        let env = Arc::new(
            EnvBuilder::new()
                .cq_count(1)
                .name_prefix(thd_name!("mock-server"))
                .build(),
        );
        let mut sb = ServerBuilder::new(env).register_service(service);
        for (host, port) in eps {
            sb = mgr.bind(sb, &host, port);
        }

        let mut server = sb.build().unwrap();
        {
            let addrs: Vec<String> = server
                .bind_addrs()
                .iter()
                .map(|addr| format!("{}:{}", addr.0, addr.1))
                .collect();
            self.mocker.default_handler.set_endpoints(addrs.clone());
            if let Some(case) = self.mocker.case.as_ref() {
                case.set_endpoints(addrs);
            }
        }

        server.start();
        self.server = Some(server);
        // Ensure that server is ready.
        thread::sleep(Duration::from_secs(1));
    }

    pub fn stop(&mut self) {
        self.server.take();
    }

    pub fn bind_addrs(&self) -> Vec<(String, u16)> {
        self.server.as_ref().unwrap().bind_addrs().to_vec()
    }
}

fn hijack_unary<F, R, C: PdMocker>(mock: &mut PdMock<C>, ctx: RpcContext, sink: UnarySink<R>, f: F)
where
    R: Send + 'static,
    F: Fn(&PdMocker) -> Option<Result<R>>,
{
    let resp = mock
        .case
        .as_ref()
        .and_then(|case| f(case.as_ref()))
        .or_else(|| f(mock.default_handler.as_ref()));

    match resp {
        Some(Ok(resp)) => ctx.spawn(
            sink.success(resp)
                .map_err(move |err| error!("failed to reply: {:?}", err)),
        ),
        Some(Err(err)) => {
            let status = RpcStatus::new(RpcStatusCode::Unknown, Some(format!("{:?}", err)));
            ctx.spawn(
                sink.fail(status)
                    .map_err(move |err| error!("failed to reply: {:?}", err)),
            );
        }
        _ => {
            let status = RpcStatus::new(
                RpcStatusCode::Unimplemented,
                Some("Unimplemented".to_owned()),
            );
            ctx.spawn(
                sink.fail(status)
                    .map_err(move |err| error!("failed to reply: {:?}", err)),
            );
        }
    }
}

#[derive(Debug)]
struct PdMock<C: PdMocker> {
    default_handler: Arc<Service>,
    case: Option<Arc<C>>,
}

impl<C: PdMocker> Clone for PdMock<C> {
    fn clone(&self) -> Self {
        PdMock {
            default_handler: Arc::clone(&self.default_handler),
            case: self.case.clone(),
        }
    }
}

impl<C: PdMocker + Send + Sync + 'static> Pd for PdMock<C> {
    fn get_members(
        &mut self,
        ctx: RpcContext,
        req: GetMembersRequest,
        sink: UnarySink<GetMembersResponse>,
    ) {
        hijack_unary(self, ctx, sink, |c| c.get_members(&req))
    }

    fn tso(&mut self, _: RpcContext, _: RequestStream<TsoRequest>, _: DuplexSink<TsoResponse>) {
        unimplemented!()
    }

    fn bootstrap(
        &mut self,
        ctx: RpcContext,
        req: BootstrapRequest,
        sink: UnarySink<BootstrapResponse>,
    ) {
        hijack_unary(self, ctx, sink, |c| c.bootstrap(&req))
    }

    fn is_bootstrapped(
        &mut self,
        ctx: RpcContext,
        req: IsBootstrappedRequest,
        sink: UnarySink<IsBootstrappedResponse>,
    ) {
        hijack_unary(self, ctx, sink, |c| c.is_bootstrapped(&req))
    }

    fn alloc_id(&mut self, ctx: RpcContext, req: AllocIDRequest, sink: UnarySink<AllocIDResponse>) {
        hijack_unary(self, ctx, sink, |c| c.alloc_id(&req))
    }

    fn get_store(
        &mut self,
        ctx: RpcContext,
        req: GetStoreRequest,
        sink: UnarySink<GetStoreResponse>,
    ) {
        hijack_unary(self, ctx, sink, |c| c.get_store(&req))
    }

    fn put_store(
        &mut self,
        ctx: RpcContext,
        req: PutStoreRequest,
        sink: UnarySink<PutStoreResponse>,
    ) {
        hijack_unary(self, ctx, sink, |c| c.put_store(&req))
    }

    fn get_all_stores(
        &mut self,
        ctx: RpcContext,
        req: GetAllStoresRequest,
        sink: UnarySink<GetAllStoresResponse>,
    ) {
        hijack_unary(self, ctx, sink, |c| c.get_all_stores(&req))
    }

    fn store_heartbeat(
        &mut self,
        ctx: RpcContext,
        req: StoreHeartbeatRequest,
        sink: UnarySink<StoreHeartbeatResponse>,
    ) {
        hijack_unary(self, ctx, sink, |c| c.store_heartbeat(&req))
    }

    fn region_heartbeat(
        &mut self,
        ctx: RpcContext,
        stream: RequestStream<RegionHeartbeatRequest>,
        sink: DuplexSink<RegionHeartbeatResponse>,
    ) {
        let mock = self.clone();
        let f = sink
            .sink_map_err(PdError::from)
            .send_all(
                stream
                    .map_err(PdError::from)
                    .and_then(move |req| {
                        let resp = mock
                            .case
                            .as_ref()
                            .and_then(|case| case.region_heartbeat(&req))
                            .or_else(|| mock.default_handler.region_heartbeat(&req));
                        match resp {
                            None => Ok(None),
                            Some(Ok(resp)) => Ok(Some((resp, WriteFlags::default()))),
                            Some(Err(e)) => Err(box_err!("{:?}", e)),
                        }
                    })
                    .filter_map(|o| o),
            )
            .map(|_| ())
            .map_err(|e| error!("failed to handle heartbeat: {:?}", e));
        ctx.spawn(f)
    }

    fn get_region(
        &mut self,
        ctx: RpcContext,
        req: GetRegionRequest,
        sink: UnarySink<GetRegionResponse>,
    ) {
        hijack_unary(self, ctx, sink, |c| c.get_region(&req))
    }

    fn get_region_by_id(
        &mut self,
        ctx: RpcContext,
        req: GetRegionByIDRequest,
        sink: UnarySink<GetRegionResponse>,
    ) {
        hijack_unary(self, ctx, sink, |c| c.get_region_by_id(&req))
    }

    fn ask_split(&mut self, _: RpcContext, _: AskSplitRequest, _: UnarySink<AskSplitResponse>) {
        unimplemented!()
    }

    fn report_split(
        &mut self,
        _: RpcContext,
        _: ReportSplitRequest,
        _: UnarySink<ReportSplitResponse>,
    ) {
        unimplemented!()
    }

    fn ask_batch_split(
        &mut self,
        ctx: RpcContext,
        req: AskBatchSplitRequest,
        sink: UnarySink<AskBatchSplitResponse>,
    ) {
        hijack_unary(self, ctx, sink, |c| c.ask_batch_split(&req))
    }

    fn report_batch_split(
        &mut self,
        ctx: RpcContext,
        req: ReportBatchSplitRequest,
        sink: UnarySink<ReportBatchSplitResponse>,
    ) {
        hijack_unary(self, ctx, sink, |c| c.report_batch_split(&req))
    }

    fn get_cluster_config(
        &mut self,
        ctx: RpcContext,
        req: GetClusterConfigRequest,
        sink: UnarySink<GetClusterConfigResponse>,
    ) {
        hijack_unary(self, ctx, sink, |c| c.get_cluster_config(&req))
    }

    fn put_cluster_config(
        &mut self,
        ctx: RpcContext,
        req: PutClusterConfigRequest,
        sink: UnarySink<PutClusterConfigResponse>,
    ) {
        hijack_unary(self, ctx, sink, |c| c.put_cluster_config(&req))
    }

    fn scatter_region(
        &mut self,
        ctx: RpcContext,
        req: ScatterRegionRequest,
        sink: UnarySink<ScatterRegionResponse>,
    ) {
        hijack_unary(self, ctx, sink, |c| c.scatter_region(&req))
    }

    fn get_prev_region(
        &mut self,
        _: RpcContext,
        _: GetRegionRequest,
        _: UnarySink<GetRegionResponse>,
    ) {
        unimplemented!()
    }

    fn get_gc_safe_point(
<<<<<<< HEAD
        &self,
        ctx: RpcContext,
        req: GetGCSafePointRequest,
        sink: UnarySink<GetGCSafePointResponse>,
=======
        &mut self,
        _ctx: RpcContext,
        _req: GetGCSafePointRequest,
        _sink: UnarySink<GetGCSafePointResponse>,
>>>>>>> 4fb3da25
    ) {
        hijack_unary(self, ctx, sink, |c| c.get_gc_safe_point(&req))
    }

    fn update_gc_safe_point(
<<<<<<< HEAD
        &self,
        ctx: RpcContext,
        req: UpdateGCSafePointRequest,
        sink: UnarySink<UpdateGCSafePointResponse>,
=======
        &mut self,
        _ctx: RpcContext,
        _req: UpdateGCSafePointRequest,
        _sink: UnarySink<UpdateGCSafePointResponse>,
>>>>>>> 4fb3da25
    ) {
        hijack_unary(self, ctx, sink, |c| c.update_gc_safe_point(&req))
    }

    fn sync_regions(
        &mut self,
        _ctx: RpcContext,
        _stream: RequestStream<SyncRegionRequest>,
        _sink: DuplexSink<SyncRegionResponse>,
    ) {
        unimplemented!()
    }
}<|MERGE_RESOLUTION|>--- conflicted
+++ resolved
@@ -349,33 +349,19 @@
     }
 
     fn get_gc_safe_point(
-<<<<<<< HEAD
-        &self,
+        &mut self,
         ctx: RpcContext,
         req: GetGCSafePointRequest,
         sink: UnarySink<GetGCSafePointResponse>,
-=======
-        &mut self,
-        _ctx: RpcContext,
-        _req: GetGCSafePointRequest,
-        _sink: UnarySink<GetGCSafePointResponse>,
->>>>>>> 4fb3da25
     ) {
         hijack_unary(self, ctx, sink, |c| c.get_gc_safe_point(&req))
     }
 
     fn update_gc_safe_point(
-<<<<<<< HEAD
-        &self,
+        &mut self,
         ctx: RpcContext,
         req: UpdateGCSafePointRequest,
         sink: UnarySink<UpdateGCSafePointResponse>,
-=======
-        &mut self,
-        _ctx: RpcContext,
-        _req: UpdateGCSafePointRequest,
-        _sink: UnarySink<UpdateGCSafePointResponse>,
->>>>>>> 4fb3da25
     ) {
         hijack_unary(self, ctx, sink, |c| c.update_gc_safe_point(&req))
     }

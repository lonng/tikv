--- conflicted
+++ resolved
@@ -35,109 +35,6 @@
     CFHandle, DBIterator, DBVector, Range, ReadOptions, Snapshot, SyncSnapshot, WriteBatch,
     WriteOptions, DB,
 };
-<<<<<<< HEAD
-
-pub type CfName = &'static str;
-pub const CF_DEFAULT: CfName = "default";
-pub const CF_LOCK: CfName = "lock";
-pub const CF_WRITE: CfName = "write";
-pub const CF_RAFT: CfName = "raft";
-// Cfs that should be very large generally.
-pub const LARGE_CFS: &[CfName] = &[CF_DEFAULT, CF_WRITE];
-pub const ALL_CFS: &[CfName] = &[CF_DEFAULT, CF_LOCK, CF_WRITE];
-pub const DATA_CFS: &[CfName] = &[CF_DEFAULT, CF_LOCK, CF_WRITE];
-
-// A copy of `tikv_util::escape`.
-// TODO: remove it once util becomes a component.
-fn escape(data: &[u8]) -> String {
-    let mut escaped = Vec::with_capacity(data.len() * 4);
-    for &c in data {
-        match c {
-            b'\n' => escaped.extend_from_slice(br"\n"),
-            b'\r' => escaped.extend_from_slice(br"\r"),
-            b'\t' => escaped.extend_from_slice(br"\t"),
-            b'"' => escaped.extend_from_slice(b"\\\""),
-            b'\\' => escaped.extend_from_slice(br"\\"),
-            _ => {
-                if c >= 0x20 && c < 0x7f {
-                    // c is printable
-                    escaped.push(c);
-                } else {
-                    escaped.push(b'\\');
-                    escaped.push(b'0' + (c >> 6));
-                    escaped.push(b'0' + ((c >> 3) & 7));
-                    escaped.push(b'0' + (c & 7));
-                }
-            }
-        }
-    }
-    escaped.shrink_to_fit();
-    unsafe { String::from_utf8_unchecked(escaped) }
-}
-
-quick_error! {
-    #[derive(Debug)]
-    pub enum Error {
-        // RocksDb uses plain string as the error.
-        RocksDb(msg: String) {
-            from()
-            description("RocksDb error")
-            display("RocksDb {}", msg)
-        }
-        // FIXME: It should not know Region.
-        NotInRange( key: Vec<u8>, regoin_id: u64, start: Vec<u8>, end: Vec<u8>) {
-            description("Key is out of range")
-            display(
-                "Key {:?} is out of [region {}] [{:?}, {:?})",
-                escape(&key), regoin_id, escape(&start), escape(&end)
-            )
-        }
-        Protobuf(err: protobuf::ProtobufError) {
-            from()
-            cause(err)
-            description(err.description())
-            display("Protobuf {}", err)
-        }
-        Io(err: std::io::Error) {
-            from()
-            cause(err)
-            description(err.description())
-            display("Io {}", err)
-        }
-
-        Other(err: Box<dyn error::Error + Sync + Send>) {
-            from()
-            cause(err.as_ref())
-            description(err.description())
-            display("{:?}", err)
-        }
-    }
-}
-
-pub type Result<T> = result::Result<T, Error>;
-
-impl From<Error> for raft::Error {
-    fn from(err: Error) -> raft::Error {
-        raft::Error::Store(raft::StorageError::Other(err.into()))
-    }
-}
-
-impl From<Error> for kvproto::errorpb::Error {
-    fn from(err: Error) -> kvproto::errorpb::Error {
-        let mut errorpb = kvproto::errorpb::Error::new();
-        errorpb.set_message(error::Error::description(&err).to_owned());
-
-        if let Error::NotInRange(key, region_id, start_key, end_key) = err {
-            errorpb.mut_key_not_in_region().set_key(key);
-            errorpb.mut_key_not_in_region().set_region_id(region_id);
-            errorpb.mut_key_not_in_region().set_start_key(start_key);
-            errorpb.mut_key_not_in_region().set_end_key(end_key);
-        }
-
-        errorpb
-    }
-}
-=======
 mod errors;
 pub use crate::errors::*;
 mod peekable;
@@ -150,7 +47,6 @@
 pub use crate::cf::*;
 
 pub const DATA_KEY_PREFIX_LEN: usize = 1;
->>>>>>> 620d76e5
 
 #[derive(Clone, Debug)]
 pub struct Engines {
